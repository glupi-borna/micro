# Options

Micro stores all of the user configuration in its configuration directory.

Micro uses `$MICRO_CONFIG_HOME` as the configuration directory. If this
environment variable is not set, it uses `$XDG_CONFIG_HOME/micro` instead. If
that environment variable is not set, it uses `~/.config/micro` as the
configuration directory. In the documentation, we use `~/.config/micro` to
refer to the configuration directory (even if it may in fact be somewhere else
if you have set either of the above environment variables).

Here are the available options:

* `autoindent`: when creating a new line, use the same indentation as the 
   previous line.

	default value: `true`

* `autosave`: automatically save the buffer every n seconds, where n is the
   value of the autosave option. Also when quitting on a modified buffer, micro
   will automatically save and quit. Be warned, this option saves the buffer
   without prompting the user, so data may be overwritten. If this option is
   set to `0`, no autosaving is performed.

    default value: `0`

* `autosu`: When a file is saved that the user doesn't have permission to
   modify, micro will ask if the user would like to use super user
   privileges to save the file. If this option is enabled, micro will
   automatically attempt to use super user privileges to save without
   asking the user.

    default value: `false`

* `backup`: micro will automatically keep backups of all open buffers. Backups
   are stored in `~/.config/micro/backups` and are removed when the buffer is
   closed cleanly. In the case of a system crash or a micro crash, the contents
   of the buffer can be recovered automatically by opening the file that was
   being edited before the crash, or manually by searching for the backup in
   the backup directory. Backups are made in the background for newly modified
   buffers every 8 seconds, or when micro detects a crash.

    default value: `true`

* `backupdir`: the directory micro should place backups in. For the default
   value of `""` (empty string), the backup directory will be
   `ConfigDir/backups`, which is `~/.config/micro/backups` by default. The
   directory specified for backups will be created if it does not exist.

    default value: `""` (empty string)

* `basename`: in the infobar and tabbar, show only the basename of the file
   being edited rather than the full path.

    default value: `false`

* `clipboard`: specifies how micro should access the system clipboard.
   Possible values are:
    * `external`: accesses clipboard via an external tool, such as xclip/xsel
       or wl-clipboard on Linux, pbcopy/pbpaste on MacOS, and system calls on
       Windows. On Linux, if you do not have one of the tools installed, or if
       they are not working, micro will throw an error and use an internal
       clipboard.
    * `terminal`: accesses the clipboard via your terminal emulator. Note that
       there is limited support among terminal emulators for this feature
       (called OSC 52). Terminals that are known to work are Kitty (enable
       reading with `clipboard_control` setting), iTerm2 (only copying),
       st, rxvt-unicode and xterm if enabled (see `> help copypaste` for
       details). Note that Gnome-terminal does not support this feature. With
       this setting, copy-paste **will** work over ssh. See `> help copypaste`
       for details.
    * `internal`: micro will use an internal clipboard.

    default value: `external`

* `colorcolumn`: if this is not set to 0, it will display a column at the
   specified column. This is useful if you want column 80 to be highlighted
   special for example.

	default value: `0`

* `colorscheme`: loads the colorscheme stored in 
   $(configDir)/colorschemes/`option`.micro, This setting is `global only`.

	default value: `default`

    Note that the default colorschemes (default, solarized, and solarized-tc)
    are not located in configDir, because they are embedded in the micro
    binary.

	The colorscheme can be selected from all the files in the 
	~/.config/micro/colorschemes/ directory. Micro comes by default with three
	colorschemes:

	You can read more about micro's colorschemes in the `colors` help topic
	(`help colors`).

* `cursorline`: highlight the line that the cursor is on in a different color
   (the color is defined by the colorscheme you are using).

	default value: `true`

* `diffgutter`: display diff indicators before lines.

	default value: `false`

* `divchars`: specifies the "divider" characters used for the dividing line
   between vertical/horizontal splits. The first character is for vertical
   dividers, and the second is for horizontal dividers. By default, for
   horizontal splits the statusline serves as a divider, but if the statusline
   is disabled the horizontal divider character will be used.

    default value: `|-`

* `divreverse`: colorschemes provide the color (foreground and background) for
   the characters displayed in split dividers. With this option enabled, the
   colors specified by the colorscheme will be reversed (foreground and
   background colors swapped).

    default value: `true`

* `encoding`: the encoding to open and save files with. Supported encodings
   are listed at https://www.w3.org/TR/encoding/.

    default value: `utf-8`

* `eofnewline`: micro will automatically add a newline to the end of the
   file if one does not exist.

	default value: `true`

* `fastdirty`: this determines what kind of algorithm micro uses to determine
   if a buffer is modified or not. When `fastdirty` is on, micro just uses a
   boolean `modified` that is set to `true` as soon as the user makes an edit.
   This is fast, but can be inaccurate. If `fastdirty` is off, then micro will
   hash the current buffer against a hash of the original file (created when
   the buffer was loaded). This is more accurate but obviously more resource
   intensive. This option will be automatically disabled if the file size
   exceeds 50KB.

	default value: `false`

* `fileformat`: this determines what kind of line endings micro will use for
   the file. Unix line endings are just `\n` (linefeed) whereas dos line
   endings are `\r\n` (carriage return + linefeed). The two possible values for
   this option are `unix` and `dos`. The fileformat will be automatically
   detected (when you open an existing file) and displayed on the statusline,
   but this option is useful if you would like to change the line endings or if
   you are starting a new file. Changing this option while editing a file will
   change its line endings. Opening a file with this option set will only have
   an effect if the file is empty/newly created, because otherwise the fileformat
   will be automatically detected from the existing line endings.

	default value: `unix`

* `filetype`: sets the filetype for the current buffer. Set this option to
  `off` to completely disable filetype detection.

	default value: `unknown`. This will be automatically overridden depending
    on the file you open.

<<<<<<< HEAD
* `hltaberrors`: highlight tabs when spaces are expected, and spaces when tabs
   are expected. More precisely: if `tabstospaces` option is on, highlight
   all tab characters; if `tabstospaces` is off, highlight space characters
   in the initial indent part of the line.

	default value: `false`

* `hltrailingws`: highlight trailing whitespaces at ends of lines. Note that
   it doesn't highlight newly added trailing whitespaces that naturally occur
   while typing text. It highlights only nasty forgotten trailing whitespaces.

	default value: `false`
=======
* `incsearch`: enable incremental search in "Find" prompt (matching as you type).

	default value: `true`
>>>>>>> c21b8592

* `ignorecase`: perform case-insensitive searches.

	default value: `true`

* `indentchar`: sets the indentation character.

	default value: ` ` (space)

* `infobar`: enables the line at the bottom of the editor where messages are
   printed. This option is `global only`.

	default value: `true`

* `keepautoindent`: when using autoindent, whitespace is added for you. This
   option determines if when you move to the next line without any insertions
   the whitespace that was added should be deleted to remove trailing
   whitespace.  By default, the autoindent whitespace is deleted if the line
   was left empty.

	default value: `false`

* `keymenu`: display the nano-style key menu at the bottom of the screen. Note
   that ToggleKeyMenu is bound to `Alt-g` by default and this is displayed in
   the statusline. To disable this, simply by `Alt-g` to `UnbindKey`.

	default value: `false`

* `matchbrace`: underline matching braces for '()', '{}', '[]' when the cursor
   is on a brace character.

    default value: `true`

* `mkparents`: if a file is opened on a path that does not exist, the file
   cannot be saved because the parent directories don't exist. This option lets
   micro automatically create the parent directories in such a situation.

    default value: `false`

* `mouse`: mouse support. When mouse support is disabled,
   usually the terminal will be able to access mouse events which can be useful
   if you want to copy from the terminal instead of from micro (if over ssh for
   example, because the terminal has access to the local clipboard and micro
   does not).

	default value: `true`

* `paste`: treat characters sent from the terminal in a single chunk as a paste
   event rather than a series of manual key presses. If you are pasting using
   the terminal keybinding (not Ctrl-v, which is micro's default paste
   keybinding) then it is a good idea to enable this option during the paste
   and disable once the paste is over. See `> help copypaste` for details about
   copying and pasting in a terminal environment.

    default value: `false`

* `parsecursor`: if enabled, this will cause micro to parse filenames such as
   file.txt:10:5 as requesting to open `file.txt` with the cursor at line 10
   and column 5. The column number can also be dropped to open the file at a
   given line and column 0. Note that with this option enabled it is not possible
   to open a file such as `file.txt:10:5`, where `:10:5` is part of the filename.
   It is also possible to open a file with a certain cursor location by using the
   `+LINE,COL` flag syntax. See `micro -help` for the command line options.

    default value: `false`

* `permbackup`: this option causes backups (see `backup` option) to be
   permanently saved. With permanent backups, micro will not remove backups when
   files are closed and will never apply them to existing files. Use this option
   if you are interested in manually managing your backup files.

    default value: `false`

* `pluginchannels`: list of URLs pointing to plugin channels for downloading and
   installing plugins. A plugin channel consists of a json file with links to
   plugin repos, which store information about plugin versions and download URLs.
   By default, this option points to the official plugin channel hosted on GitHub
   at https://github.com/micro-editor/plugin-channel.

    default value: `https://raw.githubusercontent.com/micro-editor/plugin-channel/master/channel.json`

* `pluginrepos`: a list of links to plugin repositories.

    default value: ``

* `readonly`: when enabled, disallows edits to the buffer. It is recommended
   to only ever set this option locally using `setlocal`.

    default value: `false`

* `rmtrailingws`: micro will automatically trim trailing whitespaces at ends of
   lines.

	default value: `false`

* `ruler`: display line numbers.

	default value: `true`

* `relativeruler`: make line numbers display relatively. If set to true, all lines except
	for the line that the cursor is located will display the distance from the 
	cursor's line. 

	default value: `false` 

* `savecursor`: remember where the cursor was last time the file was opened and
   put it there when you open the file again. Information is saved to
   `~/.config/micro/buffers/`

	default value: `false`

* `savehistory`: remember command history between closing and re-opening
   micro. Information is saved to `~/.config/micro/buffers/history`.

    default value: `true`

* `saveundo`: when this option is on, undo is saved even after you close a file
   so if you close and reopen a file, you can keep undoing. Information is
   saved to `~/.config/micro/buffers/`.

	default value: `false`

* `scrollbar`: display a scroll bar

    default value: `false`

* `scrollmargin`: margin at which the view starts scrolling when the cursor
   approaches the edge of the view.

	default value: `3`

* `scrollspeed`: amount of lines to scroll for one scroll event.

	default value: `2`

* `smartpaste`: add leading whitespace when pasting multiple lines.
   This will attempt to preserve the current indentation level when pasting an
   unindented block.

	default value: `true`

* `softwrap`: wrap lines that are too long to fit on the screen.

	default value: `false`

* `splitbottom`: when a horizontal split is created, create it below the
   current split.

	default value: `true`

* `splitright`: when a vertical split is created, create it to the right of the
   current split.

	default value: `true`

* `statusformatl`: format string definition for the left-justified part of the
   statusline. Special directives should be placed inside `$()`. Special
   directives include: `filename`, `modified`, `line`, `col`, `opt`, `bind`.
   The `opt` and `bind` directives take either an option or an action afterward
   and fill in the value of the option or the key bound to the action.

    default value: `$(filename) $(modified)($(line),$(col)) $(status.paste)|
                    ft:$(opt:filetype) | $(opt:fileformat) | $(opt:encoding)`

* `statusformatr`: format string definition for the right-justified part of the
   statusline.

    default value: `$(bind:ToggleKeyMenu): bindings, $(bind:ToggleHelp): help`

* `statusline`: display the status line at the bottom of the screen.

	default value: `true`

* `sucmd`: specifies the super user command. On most systems this is "sudo" but
   on BSD it can be "doas." This option can be customized and is only used when
   saving with su.

	default value: `sudo`

* `syntax`: enables syntax highlighting.

	default value: `true`

* `tabmovement`: navigate spaces at the beginning of lines as if they are tabs
   (e.g. move over 4 spaces at once). This option only does anything if
   `tabstospaces` is on.

	default value: `false`

* `tabsize`: the size in spaces that a tab character should be displayed with.

	default value: `4`

* `tabstospaces`: use spaces instead of tabs.

	default value: `false`

* `useprimary` (only useful on unix): defines whether or not micro will use the
   primary clipboard to copy selections in the background. This does not affect
   the normal clipboard using Ctrl-c and Ctrl-v.

	default value: `true`

* `xterm`: micro will assume that the terminal it is running in conforms to
  `xterm-256color` regardless of what the `$TERM` variable actually contains.
   Enabling this option may cause unwanted effects if your terminal in fact
   does not conform to the `xterm-256color` standard.

    Default value: `false`

---

Plugin options: all plugins come with a special option to enable or disable
them. The option is a boolean with the same name as the plugin itself.

By default, the following plugins are provided, each with an option to enable
or disable them:

* `autoclose`: automatically closes brackets, quotes, etc...
* `comment`: provides automatic commenting for a number of languages
* `ftoptions`: alters some default options depending on the filetype
* `linter`: provides extensible linting for many languages
* `literate`: provides advanced syntax highlighting for the Literate
   programming tool.
* `status`: provides some extensions to the status line (integration with
   Git and more).
* `diff`: integrates the `diffgutter` option with Git. If you are in a Git
   directory, the diff gutter will show changes with respect to the most
   recent Git commit rather than the diff since opening the file.

Any option you set in the editor will be saved to the file
~/.config/micro/settings.json so, in effect, your configuration file will be 
created for you. If you'd like to take your configuration with you to another
machine, simply copy the settings.json to the other machine.

## Settings.json file

The settings.json file should go in your configuration directory (by default
at `~/.config/micro`), and should contain only options which have been modified
from their default setting. Here is the full list of options in json format,
so that you can see what the formatting should look like.

```json
{
    "autoclose": true,
    "autoindent": true,
    "autosave": 0,
    "autosu": false,
    "backup": true,
    "backupdir": "",
    "basename": false,
    "clipboard": "external",
    "colorcolumn": 0,
    "colorscheme": "default",
    "comment": true,
    "cursorline": true,
    "diff": true,
    "diffgutter": false,
    "divchars": "|-",
    "divreverse": true,
    "encoding": "utf-8",
    "eofnewline": true,
    "fastdirty": false,
    "fileformat": "unix",
    "filetype": "unknown",
    "incsearch": true,
    "ftoptions": true,
    "ignorecase": false,
    "indentchar": " ",
    "infobar": true,
    "initlua": true,
    "keepautoindent": false,
    "keymenu": false,
    "linter": true,
    "literate": true,
    "matchbrace": true,
    "mkparents": false,
    "mouse": true,
    "parsecursor": false,
    "paste": false,
    "permbackup": false,
    "pluginchannels": [
        "https://raw.githubusercontent.com/micro-editor/plugin-channel/master/channel.json"
    ],
    "pluginrepos": [],
    "readonly": false,
    "relativeruler": false,
    "rmtrailingws": false,
    "ruler": true,
    "savecursor": false,
    "savehistory": true,
    "saveundo": false,
    "scrollbar": false,
    "scrollmargin": 3,
    "scrollspeed": 2,
    "smartpaste": true,
    "softwrap": false,
    "splitbottom": true,
    "splitright": true,
    "status": true,
    "statusformatl": "$(filename) $(modified)($(line),$(col)) $(status.paste)| ft:$(opt:filetype) | $(opt:fileformat) | $(opt:encoding)",
    "statusformatr": "$(bind:ToggleKeyMenu): bindings, $(bind:ToggleHelp): help",
    "statusline": true,
    "sucmd": "sudo",
    "syntax": true,
    "tabmovement": false,
    "tabsize": 4,
    "tabstospaces": false,
    "useprimary": true,
    "xterm": false
}
```

## Global and local settings

You can set these settings either globally or locally. Locally means that the
setting won't be saved to `~/.config/micro/settings.json` and that it will only
be set in the current buffer. Setting an option globally is the default, and
will set the option in all buffers. Use the `setlocal` command to set an option
locally rather than globally.

The `colorscheme` option is global only, and the `filetype` option is local
only. To set an option locally, use `setlocal` instead of `set`.

In the `settings.json` file you can also put set options locally by specifying
either a glob or a filetype. Here is an example which has `tabstospaces` on for
all files except Go files, and `tabsize` 4 for all files except Ruby files:

```json
{
	"ft:go": {
		"tabstospaces": false
	},
	"ft:ruby": {
		"tabsize": 2
	},
	"tabstospaces": true,
	"tabsize": 4
}
```

Or similarly you can match with globs:

```json
{
	"*.go": {
		"tabstospaces": false
	},
	"*.rb": {
		"tabsize": 2
	},
	"tabstospaces": true,
	"tabsize": 4
}
```<|MERGE_RESOLUTION|>--- conflicted
+++ resolved
@@ -159,7 +159,6 @@
 	default value: `unknown`. This will be automatically overridden depending
     on the file you open.
 
-<<<<<<< HEAD
 * `hltaberrors`: highlight tabs when spaces are expected, and spaces when tabs
    are expected. More precisely: if `tabstospaces` option is on, highlight
    all tab characters; if `tabstospaces` is off, highlight space characters
@@ -172,11 +171,10 @@
    while typing text. It highlights only nasty forgotten trailing whitespaces.
 
 	default value: `false`
-=======
+
 * `incsearch`: enable incremental search in "Find" prompt (matching as you type).
 
 	default value: `true`
->>>>>>> c21b8592
 
 * `ignorecase`: perform case-insensitive searches.
 
