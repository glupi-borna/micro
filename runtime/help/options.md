# Options

Micro stores all of the user configuration in its configuration directory.

Micro uses `$MICRO_CONFIG_HOME` as the configuration directory. If this
environment variable is not set, it uses `$XDG_CONFIG_HOME/micro` instead. If
that environment variable is not set, it uses `~/.config/micro` as the
configuration directory. In the documentation, we use `~/.config/micro` to
refer to the configuration directory (even if it may in fact be somewhere else
if you have set either of the above environment variables).

Here are the available options:

* `autoindent`: when creating a new line, use the same indentation as the 
   previous line.

	default value: `true`

* `autosave`: automatically save the buffer every n seconds, where n is the
   value of the autosave option. Also when quitting on a modified buffer, micro
   will automatically save and quit. Be warned, this option saves the buffer
   without prompting the user, so data may be overwritten. If this option is
   set to `0`, no autosaving is performed.

    default value: `0`

* `autosu`: When a file is saved that the user doesn't have permission to
   modify, micro will ask if the user would like to use super user
   privileges to save the file. If this option is enabled, micro will
   automatically attempt to use super user privileges to save without
   asking the user.

    default value: `false`

* `backup`: micro will automatically keep backups of all open buffers. Backups
   are stored in `~/.config/micro/backups` and are removed when the buffer is
   closed cleanly. In the case of a system crash or a micro crash, the contents
   of the buffer can be recovered automatically by opening the file that was
   being edited before the crash, or manually by searching for the backup in
   the backup directory. Backups are made in the background for newly modified
   buffers every 8 seconds, or when micro detects a crash.

    default value: `true`

* `backupdir`: the directory micro should place backups in. For the default
   value of `""` (empty string), the backup directory will be
   `ConfigDir/backups`, which is `~/.config/micro/backups` by default. The
   directory specified for backups will be created if it does not exist.

    default value: `""` (empty string)

* `basename`: in the infobar and tabbar, show only the basename of the file
   being edited rather than the full path.

    default value: `false`

* `clipboard`: specifies how micro should access the system clipboard.
   Possible values are:
    * `external`: accesses clipboard via an external tool, such as xclip/xsel
       or wl-clipboard on Linux, pbcopy/pbpaste on MacOS, and system calls on
       Windows. On Linux, if you do not have one of the tools installed, or if
       they are not working, micro will throw an error and use an internal
       clipboard.
    * `terminal`: accesses the clipboard via your terminal emulator. Note that
       there is limited support among terminal emulators for this feature
       (called OSC 52). Terminals that are known to work are Kitty (enable
       reading with `clipboard_control` setting), iTerm2 (only copying),
       st, rxvt-unicode and xterm if enabled (see `> help copypaste` for
       details). Note that Gnome-terminal does not support this feature. With
       this setting, copy-paste **will** work over ssh. See `> help copypaste`
       for details.
    * `internal`: micro will use an internal clipboard.

    default value: `external`

* `colorcolumn`: if this is not set to 0, it will display a column at the
   specified column. This is useful if you want column 80 to be highlighted
   special for example.

	default value: `0`

* `colorscheme`: loads the colorscheme stored in 
   $(configDir)/colorschemes/`option`.micro, This setting is `global only`.

	default value: `default`

    Note that the default colorschemes (default, solarized, and solarized-tc)
    are not located in configDir, because they are embedded in the micro
    binary.

	The colorscheme can be selected from all the files in the 
	~/.config/micro/colorschemes/ directory. Micro comes by default with three
	colorschemes:

	You can read more about micro's colorschemes in the `colors` help topic
	(`help colors`).

* `cursorline`: highlight the line that the cursor is on in a different color
   (the color is defined by the colorscheme you are using).

	default value: `true`

* `diffgutter`: display diff indicators before lines.

	default value: `false`

* `divchars`: specifies the "divider" characters used for the dividing line
   between vertical/horizontal splits. The first character is for vertical
   dividers, and the second is for horizontal dividers. By default, for
   horizontal splits the statusline serves as a divider, but if the statusline
   is disabled the horizontal divider character will be used.

    default value: `|-`

* `divreverse`: colorschemes provide the color (foreground and background) for
   the characters displayed in split dividers. With this option enabled, the
   colors specified by the colorscheme will be reversed (foreground and
   background colors swapped).

    default value: `true`

* `encoding`: the encoding to open and save files with. Supported encodings
   are listed at https://www.w3.org/TR/encoding/.

    default value: `utf-8`

* `eofnewline`: micro will automatically add a newline to the end of the
   file if one does not exist.

	default value: `true`

* `fastdirty`: this determines what kind of algorithm micro uses to determine
   if a buffer is modified or not. When `fastdirty` is on, micro just uses a
   boolean `modified` that is set to `true` as soon as the user makes an edit.
   This is fast, but can be inaccurate. If `fastdirty` is off, then micro will
   hash the current buffer against a hash of the original file (created when
   the buffer was loaded). This is more accurate but obviously more resource
   intensive. This option will be automatically disabled if the file size
   exceeds 50KB.

	default value: `false`

* `fileformat`: this determines what kind of line endings micro will use for
   the file. Unix line endings are just `\n` (linefeed) whereas dos line
   endings are `\r\n` (carriage return + linefeed). The two possible values for
   this option are `unix` and `dos`. The fileformat will be automatically
   detected (when you open an existing file) and displayed on the statusline,
   but this option is useful if you would like to change the line endings or if
   you are starting a new file. Changing this option while editing a file will
   change its line endings. Opening a file with this option set will only have
   an effect if the file is empty/newly created, because otherwise the fileformat
   will be automatically detected from the existing line endings.

	default value: `unix`

* `filetype`: sets the filetype for the current buffer. Set this option to
  `off` to completely disable filetype detection.

	default value: `unknown`. This will be automatically overridden depending
    on the file you open.

<<<<<<< HEAD
* `hltaberrors`: highlight tabs when spaces are expected, and spaces when tabs
   are expected. More precisely: if `tabstospaces` option is on, highlight
   all tab characters; if `tabstospaces` is off, highlight space characters
   in the initial indent part of the line.

	default value: `false`

* `hltrailingws`: highlight trailing whitespaces at ends of lines. Note that
   it doesn't highlight newly added trailing whitespaces that naturally occur
   while typing text. It highlights only nasty forgotten trailing whitespaces.
=======
* `hlsearch`: highlight all instances of the searched text after a successful
   search. This highlighting can be turned off via `UnhighlightSearch` action
   (triggered by Esc key by default) or toggled on/off via `ToggleHighlightSearch`
   action. Note that these actions don't change `hlsearch` setting.
   As long as `hlsearch` is set to true, after the next search the highlighting
   is turned on again.
>>>>>>> ffbb2574

	default value: `false`

* `incsearch`: enable incremental search in "Find" prompt (matching as you type).

	default value: `true`

* `ignorecase`: perform case-insensitive searches.

	default value: `true`

* `indentchar`: sets the indentation character.

	default value: ` ` (space)

* `infobar`: enables the line at the bottom of the editor where messages are
   printed. This option is `global only`.

	default value: `true`

* `keepautoindent`: when using autoindent, whitespace is added for you. This
   option determines if when you move to the next line without any insertions
   the whitespace that was added should be deleted to remove trailing
   whitespace.  By default, the autoindent whitespace is deleted if the line
   was left empty.

	default value: `false`

* `keymenu`: display the nano-style key menu at the bottom of the screen. Note
   that ToggleKeyMenu is bound to `Alt-g` by default and this is displayed in
   the statusline. To disable this, simply by `Alt-g` to `UnbindKey`.

	default value: `false`

* `matchbrace`: underline matching braces for '()', '{}', '[]' when the cursor
   is on a brace character.

    default value: `true`

* `mkparents`: if a file is opened on a path that does not exist, the file
   cannot be saved because the parent directories don't exist. This option lets
   micro automatically create the parent directories in such a situation.

    default value: `false`

* `mouse`: mouse support. When mouse support is disabled,
   usually the terminal will be able to access mouse events which can be useful
   if you want to copy from the terminal instead of from micro (if over ssh for
   example, because the terminal has access to the local clipboard and micro
   does not).

	default value: `true`

* `paste`: treat characters sent from the terminal in a single chunk as a paste
   event rather than a series of manual key presses. If you are pasting using
   the terminal keybinding (not Ctrl-v, which is micro's default paste
   keybinding) then it is a good idea to enable this option during the paste
   and disable once the paste is over. See `> help copypaste` for details about
   copying and pasting in a terminal environment.

    default value: `false`

* `parsecursor`: if enabled, this will cause micro to parse filenames such as
   file.txt:10:5 as requesting to open `file.txt` with the cursor at line 10
   and column 5. The column number can also be dropped to open the file at a
   given line and column 0. Note that with this option enabled it is not possible
   to open a file such as `file.txt:10:5`, where `:10:5` is part of the filename.
   It is also possible to open a file with a certain cursor location by using the
   `+LINE,COL` flag syntax. See `micro -help` for the command line options.

    default value: `false`

* `permbackup`: this option causes backups (see `backup` option) to be
   permanently saved. With permanent backups, micro will not remove backups when
   files are closed and will never apply them to existing files. Use this option
   if you are interested in manually managing your backup files.

    default value: `false`

* `pluginchannels`: list of URLs pointing to plugin channels for downloading and
   installing plugins. A plugin channel consists of a json file with links to
   plugin repos, which store information about plugin versions and download URLs.
   By default, this option points to the official plugin channel hosted on GitHub
   at https://github.com/micro-editor/plugin-channel.

    default value: `https://raw.githubusercontent.com/micro-editor/plugin-channel/master/channel.json`

* `pluginrepos`: a list of links to plugin repositories.

    default value: ``

* `readonly`: when enabled, disallows edits to the buffer. It is recommended
   to only ever set this option locally using `setlocal`.

    default value: `false`

* `rmtrailingws`: micro will automatically trim trailing whitespaces at ends of
   lines.

	default value: `false`

* `ruler`: display line numbers.

	default value: `true`

* `relativeruler`: make line numbers display relatively. If set to true, all lines except
	for the line that the cursor is located will display the distance from the 
	cursor's line. 

	default value: `false` 

* `savecursor`: remember where the cursor was last time the file was opened and
   put it there when you open the file again. Information is saved to
   `~/.config/micro/buffers/`

	default value: `false`

* `savehistory`: remember command history between closing and re-opening
   micro. Information is saved to `~/.config/micro/buffers/history`.

    default value: `true`

* `saveundo`: when this option is on, undo is saved even after you close a file
   so if you close and reopen a file, you can keep undoing. Information is
   saved to `~/.config/micro/buffers/`.

	default value: `false`

* `scrollbar`: display a scroll bar

    default value: `false`

* `scrollmargin`: margin at which the view starts scrolling when the cursor
   approaches the edge of the view.

	default value: `3`

* `scrollspeed`: amount of lines to scroll for one scroll event.

	default value: `2`

* `smartpaste`: add leading whitespace when pasting multiple lines.
   This will attempt to preserve the current indentation level when pasting an
   unindented block.

	default value: `true`

* `softwrap`: wrap lines that are too long to fit on the screen.

	default value: `false`

* `splitbottom`: when a horizontal split is created, create it below the
   current split.

	default value: `true`

* `splitright`: when a vertical split is created, create it to the right of the
   current split.

	default value: `true`

* `statusformatl`: format string definition for the left-justified part of the
   statusline. Special directives should be placed inside `$()`. Special
   directives include: `filename`, `modified`, `line`, `col`, `opt`, `bind`.
   The `opt` and `bind` directives take either an option or an action afterward
   and fill in the value of the option or the key bound to the action.

    default value: `$(filename) $(modified)($(line),$(col)) $(status.paste)|
                    ft:$(opt:filetype) | $(opt:fileformat) | $(opt:encoding)`

* `statusformatr`: format string definition for the right-justified part of the
   statusline.

    default value: `$(bind:ToggleKeyMenu): bindings, $(bind:ToggleHelp): help`

* `statusline`: display the status line at the bottom of the screen.

	default value: `true`

* `sucmd`: specifies the super user command. On most systems this is "sudo" but
   on BSD it can be "doas." This option can be customized and is only used when
   saving with su.

	default value: `sudo`

* `syntax`: enables syntax highlighting.

	default value: `true`

* `tabmovement`: navigate spaces at the beginning of lines as if they are tabs
   (e.g. move over 4 spaces at once). This option only does anything if
   `tabstospaces` is on.

	default value: `false`

* `tabsize`: the size in spaces that a tab character should be displayed with.

	default value: `4`

* `tabstospaces`: use spaces instead of tabs.

	default value: `false`

* `useprimary` (only useful on unix): defines whether or not micro will use the
   primary clipboard to copy selections in the background. This does not affect
   the normal clipboard using Ctrl-c and Ctrl-v.

	default value: `true`

* `wordwrap`: wrap long lines by words, i.e. break at spaces. This option
   only does anything if `softwrap` is on.

	default value: `false`

* `xterm`: micro will assume that the terminal it is running in conforms to
  `xterm-256color` regardless of what the `$TERM` variable actually contains.
   Enabling this option may cause unwanted effects if your terminal in fact
   does not conform to the `xterm-256color` standard.

    Default value: `false`

---

Plugin options: all plugins come with a special option to enable or disable
them. The option is a boolean with the same name as the plugin itself.

By default, the following plugins are provided, each with an option to enable
or disable them:

* `autoclose`: automatically closes brackets, quotes, etc...
* `comment`: provides automatic commenting for a number of languages
* `ftoptions`: alters some default options depending on the filetype
* `linter`: provides extensible linting for many languages
* `literate`: provides advanced syntax highlighting for the Literate
   programming tool.
* `status`: provides some extensions to the status line (integration with
   Git and more).
* `diff`: integrates the `diffgutter` option with Git. If you are in a Git
   directory, the diff gutter will show changes with respect to the most
   recent Git commit rather than the diff since opening the file.

Any option you set in the editor will be saved to the file
~/.config/micro/settings.json so, in effect, your configuration file will be 
created for you. If you'd like to take your configuration with you to another
machine, simply copy the settings.json to the other machine.

## Settings.json file

The settings.json file should go in your configuration directory (by default
at `~/.config/micro`), and should contain only options which have been modified
from their default setting. Here is the full list of options in json format,
so that you can see what the formatting should look like.

```json
{
    "autoclose": true,
    "autoindent": true,
    "autosave": 0,
    "autosu": false,
    "backup": true,
    "backupdir": "",
    "basename": false,
    "clipboard": "external",
    "colorcolumn": 0,
    "colorscheme": "default",
    "comment": true,
    "cursorline": true,
    "diff": true,
    "diffgutter": false,
    "divchars": "|-",
    "divreverse": true,
    "encoding": "utf-8",
    "eofnewline": true,
    "fastdirty": false,
    "fileformat": "unix",
    "filetype": "unknown",
    "incsearch": true,
    "ftoptions": true,
    "ignorecase": false,
    "indentchar": " ",
    "infobar": true,
    "initlua": true,
    "keepautoindent": false,
    "keymenu": false,
    "linter": true,
    "literate": true,
    "matchbrace": true,
    "mkparents": false,
    "mouse": true,
    "parsecursor": false,
    "paste": false,
    "permbackup": false,
    "pluginchannels": [
        "https://raw.githubusercontent.com/micro-editor/plugin-channel/master/channel.json"
    ],
    "pluginrepos": [],
    "readonly": false,
    "relativeruler": false,
    "rmtrailingws": false,
    "ruler": true,
    "savecursor": false,
    "savehistory": true,
    "saveundo": false,
    "scrollbar": false,
    "scrollmargin": 3,
    "scrollspeed": 2,
    "smartpaste": true,
    "softwrap": false,
    "splitbottom": true,
    "splitright": true,
    "status": true,
    "statusformatl": "$(filename) $(modified)($(line),$(col)) $(status.paste)| ft:$(opt:filetype) | $(opt:fileformat) | $(opt:encoding)",
    "statusformatr": "$(bind:ToggleKeyMenu): bindings, $(bind:ToggleHelp): help",
    "statusline": true,
    "sucmd": "sudo",
    "syntax": true,
    "tabmovement": false,
    "tabsize": 4,
    "tabstospaces": false,
    "useprimary": true,
    "xterm": false
}
```

## Global and local settings

You can set these settings either globally or locally. Locally means that the
setting won't be saved to `~/.config/micro/settings.json` and that it will only
be set in the current buffer. Setting an option globally is the default, and
will set the option in all buffers. Use the `setlocal` command to set an option
locally rather than globally.

The `colorscheme` option is global only, and the `filetype` option is local
only. To set an option locally, use `setlocal` instead of `set`.

In the `settings.json` file you can also put set options locally by specifying
either a glob or a filetype. Here is an example which has `tabstospaces` on for
all files except Go files, and `tabsize` 4 for all files except Ruby files:

```json
{
	"ft:go": {
		"tabstospaces": false
	},
	"ft:ruby": {
		"tabsize": 2
	},
	"tabstospaces": true,
	"tabsize": 4
}
```

Or similarly you can match with globs:

```json
{
	"*.go": {
		"tabstospaces": false
	},
	"*.rb": {
		"tabsize": 2
	},
	"tabstospaces": true,
	"tabsize": 4
}
```<|MERGE_RESOLUTION|>--- conflicted
+++ resolved
@@ -159,25 +159,25 @@
 	default value: `unknown`. This will be automatically overridden depending
     on the file you open.
 
-<<<<<<< HEAD
-* `hltaberrors`: highlight tabs when spaces are expected, and spaces when tabs
-   are expected. More precisely: if `tabstospaces` option is on, highlight
-   all tab characters; if `tabstospaces` is off, highlight space characters
-   in the initial indent part of the line.
-
-	default value: `false`
-
-* `hltrailingws`: highlight trailing whitespaces at ends of lines. Note that
-   it doesn't highlight newly added trailing whitespaces that naturally occur
-   while typing text. It highlights only nasty forgotten trailing whitespaces.
-=======
 * `hlsearch`: highlight all instances of the searched text after a successful
    search. This highlighting can be turned off via `UnhighlightSearch` action
    (triggered by Esc key by default) or toggled on/off via `ToggleHighlightSearch`
    action. Note that these actions don't change `hlsearch` setting.
    As long as `hlsearch` is set to true, after the next search the highlighting
    is turned on again.
->>>>>>> ffbb2574
+
+	default value: `false`
+
+* `hltaberrors`: highlight tabs when spaces are expected, and spaces when tabs
+   are expected. More precisely: if `tabstospaces` option is on, highlight
+   all tab characters; if `tabstospaces` is off, highlight space characters
+   in the initial indent part of the line.
+
+	default value: `false`
+
+* `hltrailingws`: highlight trailing whitespaces at ends of lines. Note that
+   it doesn't highlight newly added trailing whitespaces that naturally occur
+   while typing text. It highlights only nasty forgotten trailing whitespaces.
 
 	default value: `false`
 
