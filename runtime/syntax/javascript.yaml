--- conflicted
+++ resolved
@@ -22,11 +22,8 @@
     - statement: "\\b(super|switch|this|throw|try|typeof|var|void|while|with|yield)\\b"
     # reserved but unassigned
     - error: "\\b(enum|implements|interface|package|private|protected|public|TODO)"
-<<<<<<< HEAD
     - constant: "\\b(globalThis|Infinity|null|undefined|NaN)\\b"
-=======
     - constant: "\\b(null|undefined|NaN)\\b"
->>>>>>> 3a8898da
     - constant: "\\b(true|false)\\b"
     - type: "\\b(Array|Boolean|Date|Enumerator|Error|Function|Math|Map|Set|WeakMap|WeakSet)\\b"
     - type: "\\b(Number|Object|RegExp|String)\\b"
