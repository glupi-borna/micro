--- conflicted
+++ resolved
@@ -292,21 +292,13 @@
 		"End":            "End",
 		"PgUp":           "PageUp",
 		"PgDn":           "PageDown",
-<<<<<<< HEAD
-		"CtrlU":          "HalfPageUp",
-		"CtrlD":          "HalfPageDown",
-		"CtrlR":          "ToggleRuler",
-		"CtrlL":          "JumpLine",
-		"Delete":         "Delete",
-		"Esc":            "ClearStatus",
-=======
 		// Find alternative key
 		// "CtrlU":          "HalfPageUp",
 		// "CtrlD":          "HalfPageDown",
 		"CtrlR":  "ToggleRuler",
 		"CtrlL":  "JumpLine",
 		"Delete": "Delete",
->>>>>>> 2d99d0d5
+		"Esc":    "ClearStatus",
 	}
 }
 
@@ -727,14 +719,11 @@
 	return true
 }
 
-// Duplicate the current line
+// DuplicateLine duplicates the current line
 func (v *View) DuplicateLine() bool {
-	v.Cursor.SelectLine()
-	line := v.Cursor.GetSelection()
-	v.Cursor.SetLoc(v.Cursor.curSelection[1])
-	v.eh.Insert(v.Cursor.Loc(), line)
 	v.Cursor.End()
-	v.Cursor.ResetSelection()
+	v.eh.Insert(v.Cursor.Loc(), "\n"+v.Buf.Lines[v.Cursor.y])
+	v.Cursor.Right()
 	messenger.Message("Duplicated line")
 	return true
 }
