--- conflicted
+++ resolved
@@ -57,13 +57,6 @@
 		b.CurCompletion = len(b.Completions) - 1
 	}
 
-<<<<<<< HEAD
-	c := b.GetActiveCursor()
-	start := c.Loc
-	end := c.Loc
-	if prevSuggestion < len(b.Suggestions) && prevSuggestion >= 0 {
-		start = end.Move(-util.CharacterCountInString(b.Completions[prevSuggestion]), b)
-=======
 	// undo prev completion
 	if prevCompletion != -1 {
 		prev := b.Completions[prevCompletion]
@@ -75,7 +68,6 @@
 				b.UndoOneEvent()
 			}
 		}
->>>>>>> afd50e40
 	}
 
 	// apply current completion
