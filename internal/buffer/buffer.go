package buffer

import (
	"bufio"
	"bytes"
	"crypto/md5"
	"errors"
	"fmt"
	"io"
	"log"
	"os"
	"path"
	"path/filepath"
	"sort"
	"strconv"
	"strings"
	"sync"
	"sync/atomic"
	"time"

	dmp "github.com/sergi/go-diff/diffmatchpatch"
	"github.com/zyedidia/micro/v2/internal/config"
	"github.com/zyedidia/micro/v2/internal/linearray"
	"github.com/zyedidia/micro/v2/internal/loc"
	"github.com/zyedidia/micro/v2/internal/lsp"
	ulua "github.com/zyedidia/micro/v2/internal/lua"
	"github.com/zyedidia/micro/v2/internal/screen"
	"github.com/zyedidia/micro/v2/internal/util"
	"github.com/zyedidia/micro/v2/pkg/highlight"
	lspt "go.lsp.dev/protocol"
	"golang.org/x/text/encoding/htmlindex"
	"golang.org/x/text/encoding/unicode"
	"golang.org/x/text/transform"
	luar "layeh.com/gopher-luar"
)

const backupTime = 8000

type Loc = loc.Loc
type LineArray = linearray.LineArray
type FileFormat = linearray.FileFormat
const (
	FFAuto = linearray.FFAuto
	FFDos = linearray.FFDos
	FFUnix = linearray.FFUnix
)

var (
	// OpenBuffers is a list of the currently open buffers
	OpenBuffers []*Buffer
	// LogBuf is a reference to the log buffer which can be opened with the
	// `> log` command
	LogBuf *Buffer
	BufferID int
)

// The BufType defines what kind of buffer this is
type BufType struct {
	Kind     int
	Readonly bool // The buffer cannot be edited
	Scratch  bool // The buffer cannot be saved
	Syntax   bool // Syntax highlighting is enabled
}

var (
	// BTDefault is a default buffer
	BTDefault = BufType{0, false, false, true}
	// BTHelp is a help buffer
	BTHelp = BufType{1, true, true, true}
	// BTLog is a log buffer
	BTLog = BufType{2, true, true, false}
	// BTScratch is a buffer that cannot be saved (for scratch work)
	BTScratch = BufType{3, false, true, false}
	// BTRaw is is a buffer that shows raw terminal events
	BTRaw = BufType{4, false, true, false}
	// BTInfo is a buffer for inputting information
	BTInfo = BufType{5, false, true, false}
	// BTStdout is a buffer that only writes to stdout
	// when closed
	BTStdout = BufType{6, false, true, true}

	// ErrFileTooLarge is returned when the file is too large to hash
	// (fastdirty is automatically enabled)
	ErrFileTooLarge = errors.New("File is too large to hash")
)

// SharedBuffer is a struct containing info that is shared among buffers
// that have the same file open
type SharedBuffer struct {
	*LineArray
	// Stores the last modification time of the file the buffer is pointing to
	ModTime time.Time
	// Type of the buffer (e.g. help, raw, scratch etc..)
	Type BufType

	// Path to the file on disk
	Path string
	// Absolute path to the file on disk
	AbsPath string
	// Name of the buffer on the status line
	name string

	toStdout bool

	// Settings customized by the user
	Settings map[string]interface{}

	Completions   []Completion
	CurCompletion int

	Messages []*Message

	updateDiffTimer   *time.Timer
	diffBase          []byte
	diffBaseLineCount int
	diffLock          sync.RWMutex
	diff              map[int]DiffStatus

	requestedBackup bool

	// ReloadDisabled allows the user to disable reloads if they
	// are viewing a file that is constantly changing
	ReloadDisabled bool

	isModified bool
	// Whether or not suggestions can be autocompleted must be shared because
	// it changes based on how the buffer has changed
	HasSuggestions bool

	// The Highlighter struct actually performs the highlighting
	Highlighter *highlight.Highlighter
	// SyntaxDef represents the syntax highlighting definition being used
	// This stores the highlighting rules and filetype detection info
	SyntaxDef *highlight.Def

	ModifiedThisFrame bool

	// Hash of the original buffer -- empty if fastdirty is on
	origHash [md5.Size]byte

	Servers  []*lsp.Server
	version int32
}

func (b *SharedBuffer) insert(pos Loc, value []byte) {
	b.isModified = true
	b.HasSuggestions = false
	b.LineArray.Insert(pos, value)


	inslines := bytes.Count(value, []byte{'\n'})
	b.MarkModified(pos.Y, pos.Y+inslines)
	b.lspDidChange(pos, pos, string(value))
}
func (b *SharedBuffer) remove(start, end Loc) []byte {
	b.isModified = true
	b.HasSuggestions = false
	defer b.MarkModified(start.Y, end.Y)


	sub := b.LineArray.Remove(start, end)
	b.lspDidChange(start, end, "")
	return sub
}

func (b *SharedBuffer) lspDidChange(start, end Loc, text string) {
	if b.HasLSP() {
		b.version++
		change := lspt.TextDocumentContentChangeEvent{
			Range: lspt.Range{
				Start: start.ToPos(),
				End:   end.ToPos(),
			},
			Text: text,
		}

		for _, s := range b.Servers {
			s.DidChange(b.AbsPath, b.version, []lspt.TextDocumentContentChangeEvent{change})
		}
	}
}

func (b *SharedBuffer) ActiveServers() []*lsp.Server {
	var servers []*lsp.Server
	for _, s := range b.Servers {
		if s.State == lsp.STATE_RUNNING || s.State == lsp.STATE_INITIALIZED {
			servers = append(servers, s)
		}
	}
	return servers
}

// HasLSP returns whether this buffer is communicating with an LSP server
func (b *SharedBuffer) HasLSP() bool {
	return len(b.ActiveServers()) > 0
}

// MarkModified marks the buffer as modified for this frame
// and performs rehighlighting if syntax highlighting is enabled
func (b *SharedBuffer) MarkModified(start, end int) {
	b.ModifiedThisFrame = true

	start = util.Clamp(start, 0, b.Len()-1)
	end = util.Clamp(end, 0, b.Len()-1)

	if b.Settings["syntax"].(bool) && b.SyntaxDef != nil {
		l := -1
		for i := start; i <= end; i++ {
			l = util.Max(b.Highlighter.ReHighlightStates(b, i), l)
		}
		b.Highlighter.HighlightMatches(b, start, l)
	}

	for i := start; i <= end; i++ {
		b.LineArray.InvalidateSearchMatches(i)
	}
}

// DisableReload disables future reloads of this sharedbuffer
func (b *SharedBuffer) DisableReload() {
	b.ReloadDisabled = true
}

const (
	DSUnchanged    = 0
	DSAdded        = 1
	DSModified     = 2
	DSDeletedAbove = 3
)

type DiffStatus byte

// Buffer stores the main information about a currently open file including
// the actual text (in a LineArray), the undo/redo stack (in an EventHandler)
// all the cursors, the syntax highlighting info, the settings for the buffer
// and some misc info about modification time and path location.
// The syntax highlighting info must be stored with the buffer because the syntax
// highlighter attaches information to each line of the buffer for optimization
// purposes so it doesn't have to rehighlight everything on every update.
// Likewise for the search highlighting.
type Buffer struct {
	*EventHandler
	*SharedBuffer

	fini        int32
	cursors     []*Cursor
	curCursor   int
	StartCursor Loc

	// OptionCallback is called after a buffer option value is changed.
	// The display module registers its OptionCallback to ensure the buffer window
	// is properly updated when needed. This is a workaround for the fact that
	// the buffer module cannot directly call the display's API (it would mean
	// a circular dependency between packages).
	OptionCallback func(option string, nativeValue interface{})

	// The display module registers its own GetVisualX function for getting
	// the correct visual x location of a cursor when softwrap is used.
	// This is hacky. Maybe it would be better to move all the visual x logic
	// from buffer to display, but it would require rewriting a lot of code.
	GetVisualX func(loc Loc) int

	// Last search stores the last successful search
	LastSearch      string
	LastSearchRegex bool
	// HighlightSearch enables highlighting all instances of the last successful search
	HighlightSearch bool

	ID int
}

// NewBufferFromFileAtLoc opens a new buffer with a given cursor location
// If cursorLoc is {-1, -1} the location does not overwrite what the cursor location
// would otherwise be (start of file, or saved cursor position if `savecursor` is
// enabled)
func NewBufferFromFileAtLoc(path string, btype BufType, cursorLoc Loc) (*Buffer, error) {
	var err error
	filename := path
	if config.GetGlobalOption("parsecursor").(bool) && cursorLoc.X == -1 && cursorLoc.Y == -1 {
		var cursorPos []string
		filename, cursorPos = util.GetPathAndCursorPosition(filename)
		cursorLoc, err = ParseCursorLocation(cursorPos)
		if err != nil {
			cursorLoc = Loc{-1, -1}
		}
	}

	filename, err = util.ReplaceHome(filename)
	if err != nil {
		return nil, err
	}

	f, err := os.OpenFile(filename, os.O_WRONLY, 0)
	readonly := os.IsPermission(err)
	f.Close()

	fileInfo, serr := os.Stat(filename)
	if serr != nil && !os.IsNotExist(serr) {
		return nil, serr
	}
	if serr == nil && fileInfo.IsDir() {
		return nil, errors.New("Error: " + filename + " is a directory and cannot be opened")
	}

	file, err := os.Open(filename)
	if err == nil {
		defer file.Close()
	}

	var buf *Buffer
	if os.IsNotExist(err) {
		// File does not exist -- create an empty buffer with that name
		buf = NewBufferFromString("", filename, btype)
	} else if err != nil {
		return nil, err
	} else {
		buf = NewBuffer(file, util.FSize(file), filename, cursorLoc, btype)
		if buf == nil {
			return nil, errors.New("could not open file")
		}
	}

	if readonly && prompt != nil {
		prompt.Message(fmt.Sprintf("Warning: file is readonly - %s will be attempted when saving", config.GlobalSettings["sucmd"].(string)))
		// buf.SetOptionNative("readonly", true)
	}

	return buf, nil
}

// NewBufferFromFile opens a new buffer using the given path
// It will also automatically handle `~`, and line/column with filename:l:c
// It will return an empty buffer if the path does not exist
// and an error if the file is a directory
func NewBufferFromFile(path string, btype BufType) (*Buffer, error) {
	return NewBufferFromFileAtLoc(path, btype, Loc{-1, -1})
}

// NewBufferFromStringAtLoc creates a new buffer containing the given string with a cursor loc
func NewBufferFromStringAtLoc(text, path string, btype BufType, cursorLoc Loc) *Buffer {
	return NewBuffer(strings.NewReader(text), int64(len(text)), path, cursorLoc, btype)
}

// NewBufferFromString creates a new buffer containing the given string
func NewBufferFromString(text, path string, btype BufType) *Buffer {
	return NewBuffer(strings.NewReader(text), int64(len(text)), path, Loc{-1, -1}, btype)
}

// NewBuffer creates a new buffer from a given reader with a given path
// Ensure that ReadSettings and InitGlobalSettings have been called before creating
// a new buffer
// Places the cursor at startcursor. If startcursor is -1, -1 places the
// cursor at an autodetected location (based on savecursor or :LINE:COL)
func NewBuffer(r io.Reader, size int64, path string, startcursor Loc, btype BufType) *Buffer {
	absPath, err := filepath.Abs(path)
	if err != nil {
		absPath = path
	}

	b := new(Buffer)
	b.ID = BufferID
	BufferID++

	found := false
	if len(path) > 0 {
		for _, buf := range OpenBuffers {
			if buf.AbsPath == absPath && buf.Type != BTInfo {
				found = true
				b.SharedBuffer = buf.SharedBuffer
				b.EventHandler = buf.EventHandler
			}
		}
	}

	hasBackup := false
	if !found {
		b.SharedBuffer = new(SharedBuffer)
		b.Type = btype

		b.AbsPath = absPath
		b.Path = path

		// this is a little messy since we need to know some settings to read
		// the file properly, but some settings depend on the filetype, which
		// we don't know until reading the file. We first read the settings
		// into a local variable and then use that to determine the encoding,
		// readonly, and fileformat necessary for reading the file and
		// assigning the filetype.
		settings := config.DefaultCommonSettings()
		b.Settings = config.DefaultCommonSettings()
		for k, v := range config.GlobalSettings {
			if _, ok := config.DefaultGlobalOnlySettings[k]; !ok {
				// make sure setting is not global-only
				settings[k] = v
				b.Settings[k] = v
			}
		}
		config.InitLocalSettings(settings, absPath)
		b.Settings["readonly"] = settings["readonly"]
		b.Settings["filetype"] = settings["filetype"]
		b.Settings["syntax"] = settings["syntax"]

		enc, err := htmlindex.Get(settings["encoding"].(string))
		if err != nil {
			enc = unicode.UTF8
			b.Settings["encoding"] = "utf-8"
		}

		var ok bool
		hasBackup, ok = b.ApplyBackup(size)

		if !ok {
			return NewBufferFromString("", "", btype)
		}
		if !hasBackup {
			reader := bufio.NewReader(transform.NewReader(r, enc.NewDecoder()))

			var ff FileFormat = FFAuto

			if size == 0 {
				// for empty files, use the fileformat setting instead of
				// autodetection
				switch settings["fileformat"] {
				case "unix":
					ff = FFUnix
				case "dos":
					ff = FFDos
				}
			}

			b.LineArray = linearray.NewLineArray(uint64(size), ff, reader)
		}
		b.EventHandler = NewEventHandler(b.SharedBuffer, b.cursors)

		// The last time this file was modified
		b.UpdateModTime()
	}

	if b.Settings["readonly"].(bool) && b.Type == BTDefault {
		b.Type.Readonly = true
	}

	switch b.Endings {
	case FFUnix:
		b.Settings["fileformat"] = "unix"
	case FFDos:
		b.Settings["fileformat"] = "dos"
	}

	b.UpdateRules()
	// init local settings again now that we know the filetype
	config.InitLocalSettings(b.Settings, b.Path)

	if _, err := os.Stat(filepath.Join(config.ConfigDir, "buffers")); os.IsNotExist(err) {
		os.Mkdir(filepath.Join(config.ConfigDir, "buffers"), os.ModePerm)
	}

	if startcursor.X != -1 && startcursor.Y != -1 {
		b.StartCursor = startcursor
	} else if b.Settings["savecursor"].(bool) || b.Settings["saveundo"].(bool) {
		err := b.Unserialize()
		if err != nil {
			screen.TermMessage(err)
		}
	}

	b.AddCursor(NewCursor(b, b.StartCursor))
	b.GetActiveCursor().Relocate()

	if !b.Settings["fastdirty"].(bool) && !found {
		if size > LargeFileThreshold {
			// If the file is larger than LargeFileThreshold fastdirty needs to be on
			b.Settings["fastdirty"] = true
		} else if !hasBackup {
			// since applying a backup does not save the applied backup to disk, we should
			// not calculate the original hash based on the backup data
			calcHash(b, &b.origHash)
		}
	}

	err = config.RunPluginFn("onBufferOpen", luar.New(ulua.L, b))

	if err != nil {
		screen.TermMessage(err)
	}

	OpenBuffers = append(OpenBuffers, b)

	if !found {
		if btype == BTDefault && b.Settings["lsp"].(bool) {
			go b.lspInit()
		}
	}

	return b
}

func (b *Buffer) GetLastSearch() string {
	return b.LastSearch
}

func (b *Buffer) GetLastSearchRegex() bool {
	return b.LastSearchRegex
}

func (b *Buffer) GetSetting(name string) (any, bool) {
	setting, ok :=  b.Settings[name]
	return setting, ok
}

func (b *Buffer) ReloadSettings() error {
	return config.InitLocalSettings(b.Settings, b.AbsPath)
}

// initializes LSP servers if they are not already running,
// or calls didOpen on them
func (b *Buffer) lspInit() {
	ft := lsp.Filetype(b.Settings["filetype"].(string))
	languages := lsp.GetLanguages(ft)
	if (len(languages) == 0) { WriteLogLn("No server found for language'", ft, "'"); return }

	wd, err := os.Getwd()
	if (err != nil) { return; }

	util.ChanMapAll(languages, func(l lsp.LSPConfig) (bool, bool) {
		if (!l.Installed()) {
			WriteLogLn("Language server", l.Name, "is not installed!")
			return false, false
		}

		s := lsp.GetOrStartServer(l, wd, b.AbsPath)

		if s != nil {
			bytes := b.Bytes()
			if len(bytes) == 0 { bytes = []byte{'\n'} }
			s.DidOpen(b.AbsPath, ft, string(bytes), b.version)
			b.Servers = append(b.Servers, s)
		}

		return false, false
	})
}

func (b *Buffer) LSPRestart() {
	var wg sync.WaitGroup
	for _, s := range b.ActiveServers() {
		server := s
		wg.Add(1)
		go func() {
			server.Restart()
			wg.Done()
		}()
	}
	wg.Wait()
}

func (b *Buffer) LSPResync() {
	if !b.HasLSP() { return }
	var wg sync.WaitGroup
	ft := lsp.Filetype(b.Settings["filetype"].(string))
	b.version++
	for _, s := range b.ActiveServers() {
		server := s
		wg.Add(1)
		go func() {
			server.DidClose(b.AbsPath)
			server.DidOpen(b.AbsPath, ft, string(b.Bytes()), b.version)
			wg.Done()
		}()
	}
	wg.Wait()
}


// Close removes this buffer from the list of open buffers
func (b *Buffer) Close() {
	for i, buf := range OpenBuffers {
		if b == buf {
			b.Fini()
			copy(OpenBuffers[i:], OpenBuffers[i+1:])
			OpenBuffers[len(OpenBuffers)-1] = nil
			OpenBuffers = OpenBuffers[:len(OpenBuffers)-1]
			return
		}
	}
}

// Fini should be called when a buffer is closed and performs
// some cleanup
func (b *Buffer) Fini() {
	if !b.Modified() {
		b.Serialize()
	}
	b.RemoveBackup()

	if b.Type == BTStdout {
		fmt.Fprint(util.Stdout, string(b.Bytes()))
	}

	atomic.StoreInt32(&(b.fini), int32(1))
	for _, s := range b.ActiveServers() {
		s.DidClose(b.AbsPath)
	}
}

func (b *Buffer) GetActiveServerNames() []string {
	return lsp.GetActiveServerNames()
}

// GetName returns the name that should be displayed in the statusline
// for this buffer
func (b *Buffer) GetName() string {
	name := b.name
	if name == "" {
		if b.Path == "" {
			return "No name"
		}
		name = b.Path
	}
	if b.Settings["basename"].(bool) {
		return path.Base(name)
	}
	return name
}

//SetName changes the name for this buffer
func (b *Buffer) SetName(s string) {
	b.name = s
}

// Insert inserts the given string of text at the start location
func (b *Buffer) Insert(start Loc, text string) {
	if !b.Type.Readonly {
		b.EventHandler.cursors = b.cursors
		b.EventHandler.active = b.curCursor
		b.EventHandler.Insert(start, text)

		b.RequestBackup()
		b.RelocateCursors()
	}
}

// Remove removes the characters between the start and end locations
func (b *Buffer) Remove(start, end Loc) {
	if !b.Type.Readonly {
		b.EventHandler.cursors = b.cursors
		b.EventHandler.active = b.curCursor
		b.EventHandler.Remove(start, end)

		b.RequestBackup()
		b.RelocateCursors()
	}
}

// ApplyEdit performs a LSP text edit on the buffer
func (b *Buffer) ApplyEdit(e lspt.TextEdit) {
	if len(e.NewText) == 0 {
		// deletion
		b.Remove(loc.ToLoc(e.Range.Start), loc.ToLoc(e.Range.End))
	} else {
		// insert/replace
		b.Replace(loc.ToLoc(e.Range.Start), loc.ToLoc(e.Range.End), e.NewText)
	}
}

func (b *Buffer) ApplyEdits(edits []lspt.TextEdit) {
	if !b.Type.Readonly {
		locs := make([]struct {
			t          string
			start, end Loc
		}, len(edits))
		for i, e := range edits {
			locs[i] = struct {
				t          string
				start, end Loc
			}{
				t:     e.NewText,
				start: loc.ToLoc(e.Range.Start),
				end:   loc.ToLoc(e.Range.End),
			}
		}
		// Since edit ranges are guaranteed by LSP to never overlap we can sort
		// by last edit first and apply each edit in order
		// Perhaps in the future we should make this more robust to a non-conforming
		// server that sends overlapping ranges
		sort.Slice(locs, func(i, j int) bool {
			return locs[i].start.GreaterThan(locs[j].start)
		})
		for _, d := range locs {
			if len(d.t) == 0 {
				b.Remove(d.start, d.end)
			} else {
				b.Replace(d.start, d.end, d.t)
			}
		}
		b.RelocateCursors()
	}
}

func (b *Buffer) ApplyDeltas(deltas []Delta) {
	if !b.Type.Readonly {
		sort.Slice(deltas, func(i, j int) bool {
			return deltas[i].Start.GreaterThan(deltas[j].Start)
		})
		for _, d := range deltas {
			if len(d.Text) == 0 {
				b.Remove(d.Start, d.End)
			} else {
				b.ReplaceBytes(d.Start, d.End, d.Text)
			}
		}
		b.RelocateCursors()
	}
}

type ServerRenameSymbol struct {
	sym lsp.RenameSymbol
	server *lsp.Server
}

func sort_rename_symbols(arr []ServerRenameSymbol) {
	sort.SliceStable(arr, func(i, j int) bool {
		a := arr[i].sym
		b := arr[j].sym
		if a.Placeholder != "" && b.Placeholder == "" { return true }
		if a.Placeholder == "" && b.Placeholder != "" { return false }
		if a.UseRange && !b.UseRange { return true }
		if !a.UseRange && b.UseRange { return false }
		return true
	})
}

func (b *Buffer) GetRenameSymbol() (string, *lsp.Server, error) {
	cur := b.GetActiveCursor()

	if !b.HasLSP() {
		return string(b.WordAt(cur.Loc)), nil, nil
	}

	syms := util.ChanMapAll(b.Servers, func (s *lsp.Server) (ServerRenameSymbol, bool) {
		sym, err := s.GetRenameSymbol(b.AbsPath, cur.ToPos())
		if err != nil {
			sym = lsp.RenameSymbol{
				CanRename: true,
				UseDefault: true,
			}
			rpcerr, ok := err.(*lsp.RPCError)
<<<<<<< HEAD
			if !ok {
				WriteLogLn(
					s.GetLanguage().Name,
					"ERROR - GetRenameSymbol:",
					err.Error(),
				)
			} else if rpcerr.LSPError.Code != lsp.MethodNotFound {
				WriteLogLn(
					s.GetLanguage().Name,
					"RPC ERROR - GetRenameSymbol:",
					rpcerr.LSPError.Code.String(),
					rpcerr.LSPError.Message)
=======
			if ok {
				if rpcerr.LSPError.Code != lsp.MethodNotFound {
					WriteLogLn(
						"RPC ERROR - GetRenameSymbol:",
						rpcerr.LSPError.Code.String(),
						rpcerr.LSPError.Message)
				}
>>>>>>> a0bcc8f9
			}
		}

		if sym.CanRename { return ServerRenameSymbol{sym, s}, true }
		return ServerRenameSymbol{}, false
	})


	if len(syms) == 0 {
		return "", nil, errors.New("Symbol is not renamable!")
	}

	sort_rename_symbols(syms)
	sym := syms[0].sym

	var prompt_string string
	if sym.Placeholder != "" {
		prompt_string = sym.Placeholder
	} else if sym.UseRange {
		line := b.Line(int(sym.Range.Start.Line))
		prompt_string = line[sym.Range.Start.Character:sym.Range.End.Character]
	} else if sym.UseDefault {
		prompt_string = string(b.WordAt(cur.Loc))
	} else {
		prompt_string = string(b.WordAt(cur.Loc))
	}

	return prompt_string, syms[0].server, nil
}

func (b *Buffer) GetRenameEdits(new_name string) (lspt.WorkspaceEdit, error) {
	return lspt.WorkspaceEdit{}, errors.New("Not implemented")
	/*
	cur := b.GetActiveCursor()

	if !b.HasLSP() {
		return lspt.WorkspaceEdit{}, errors.New("No LSP!")
	}

	we, err := b.Server.RenameSymbol(b.AbsPath, cur.ToPos(), new_name)
	if err != nil {
		return lspt.WorkspaceEdit{}, err
	}

	return we, nil
	*/
}

// FileType returns the buffer's filetype
func (b *Buffer) FileType() string {
	return b.Settings["filetype"].(string)
}

// ExternallyModified returns whether the file being edited has
// been modified by some external process
func (b *Buffer) ExternallyModified() bool {
	modTime, err := util.GetModTime(b.Path)
	if err == nil {
		return modTime != b.ModTime
	}
	return false
}

// UpdateModTime updates the modtime of this file
func (b *Buffer) UpdateModTime() (err error) {
	b.ModTime, err = util.GetModTime(b.Path)
	return
}

// ReOpen reloads the current buffer from disk
func (b *Buffer) ReOpen() error {
	file, err := os.Open(b.Path)
	if err != nil {
		return err
	}

	enc, err := htmlindex.Get(b.Settings["encoding"].(string))
	if err != nil {
		return err
	}

	reader := bufio.NewReader(transform.NewReader(file, enc.NewDecoder()))
	data, err := io.ReadAll(reader)
	txt := string(data)

	if err != nil {
		return err
	}
	b.EventHandler.ApplyDiff(txt)

	err = b.UpdateModTime()
	if !b.Settings["fastdirty"].(bool) {
		calcHash(b, &b.origHash)
	}
	b.isModified = false
	b.RelocateCursors()
	return err
}

// RelocateCursors relocates all cursors (makes sure they are in the buffer)
func (b *Buffer) RelocateCursors() {
	for _, c := range b.cursors {
		c.Relocate()
	}
}

// RuneAt returns the rune at a given location in the buffer
func (b *Buffer) RuneAt(loc Loc) rune {
	line := b.LineBytes(loc.Y)
	if len(line) > 0 {
		i := 0
		for len(line) > 0 {
			r, _, size := util.DecodeCharacter(line)
			line = line[size:]

			if i == loc.X {
				return r
			}

			i++
		}
	}
	return '\n'
}

// WordAt returns the word around a given location in the buffer
func (b *Buffer) WordAt(l Loc) []byte {
	if len(b.LineBytes(l.Y)) == 0 || !util.IsWordChar(b.RuneAt(l)) {
		return []byte{}
	}

	start := l
	la := b.GetLineArray()
	end := l.MoveLA(1, la)

	for start.X > 0 && util.IsWordChar(b.RuneAt(start.MoveLA(-1, la))) {
		start.X--
	}

	lineLen := util.CharacterCount(b.LineBytes(l.Y))
	for end.X < lineLen && util.IsWordChar(b.RuneAt(end)) {
		end.X++
	}

	return b.Substr(start, end)
}

// WordAt returns the word around a given location in the buffer
func (b *Buffer) WordAtAsStr(loc Loc) string {
	return string(b.WordAt(loc))
}

// Modified returns if this buffer has been modified since
// being opened
func (b *Buffer) Modified() bool {
	if b.Type.Scratch {
		return false
	}

	if b.Settings["fastdirty"].(bool) {
		return b.isModified
	}

	var buff [md5.Size]byte

	calcHash(b, &buff)
	return buff != b.origHash
}

// Size returns the number of bytes in the current buffer
func (b *Buffer) Size() int {
	nb := 0
	for i := 0; i < b.LinesNum(); i++ {
		nb += len(b.LineBytes(i))

		if i != b.LinesNum()-1 {
			if b.Endings == FFDos {
				nb++ // carriage return
			}
			nb++ // newline
		}
	}
	return nb
}

// calcHash calculates md5 hash of all lines in the buffer
func calcHash(b *Buffer, out *[md5.Size]byte) error {
	h := md5.New()

	size := 0
	if b.Len() > 0 {
		n, e := h.Write(b.LineArray.Line(0))
		if e != nil { return e }
		size += n

		for i := 1 ; i < b.Len() ; i++ {
			n, e = h.Write([]byte{'\n'})
			if e != nil { return e }

			size += n
			l := b.LineArray.Line(i)
			n, e = h.Write(l)
			if e != nil { return e }

			size += n
		}
	}

	if size > LargeFileThreshold {
		return ErrFileTooLarge
	}

	h.Sum((*out)[:0])
	return nil
}

// UpdateRules updates the syntax rules and filetype for this buffer
// This is called when the colorscheme changes
func (b *Buffer) UpdateRules() {
	if !b.Type.Syntax {
		return
	}
	ft := b.Settings["filetype"].(string)
	if ft == "off" {
		return
	}
	syntaxFile := ""
	foundDef := false
	var header *highlight.Header
	// search for the syntax file in the user's custom syntax files
	for _, f := range config.ListRealRuntimeFiles(config.RTSyntax) {
		data, err := f.Data()
		if err != nil {
			screen.TermMessage("Error loading syntax file " + f.Name() + ": " + err.Error())
			continue
		}

		header, err = highlight.MakeHeaderYaml(data)
		if err != nil {
			screen.TermMessage("Error parsing header for syntax file " + f.Name() + ": " + err.Error())
		}
		file, err := highlight.ParseFile(data)
		if err != nil {
			screen.TermMessage("Error parsing syntax file " + f.Name() + ": " + err.Error())
			continue
		}

		if ((ft == "unknown" || ft == "") && highlight.MatchFiletype(header.FtDetect, b.Path, b.LineArray.Line(0))) || header.FileType == ft {
			syndef, err := highlight.ParseDef(file, header)
			if err != nil {
				screen.TermMessage("Error parsing syntax file " + f.Name() + ": " + err.Error())
				continue
			}
			b.SyntaxDef = syndef
			syntaxFile = f.Name()
			foundDef = true
			break
		}
	}

	// search in the default syntax files
	for _, f := range config.ListRuntimeFiles(config.RTSyntaxHeader) {
		data, err := f.Data()
		if err != nil {
			screen.TermMessage("Error loading syntax header file " + f.Name() + ": " + err.Error())
			continue
		}

		header, err = highlight.MakeHeader(data)
		if err != nil {
			screen.TermMessage("Error reading syntax header file", f.Name(), err)
			continue
		}

		if ft == "unknown" || ft == "" {
			if highlight.MatchFiletype(header.FtDetect, b.Path, b.LineArray.Line(0)) {
				syntaxFile = f.Name()
				break
			}
		} else if header.FileType == ft {
			syntaxFile = f.Name()
			break
		}
	}

	if syntaxFile != "" && !foundDef {
		// we found a syntax file using a syntax header file
		for _, f := range config.ListRuntimeFiles(config.RTSyntax) {
			if f.Name() == syntaxFile {
				data, err := f.Data()
				if err != nil {
					screen.TermMessage("Error loading syntax file " + f.Name() + ": " + err.Error())
					continue
				}

				file, err := highlight.ParseFile(data)
				if err != nil {
					screen.TermMessage("Error parsing syntax file " + f.Name() + ": " + err.Error())
					continue
				}

				syndef, err := highlight.ParseDef(file, header)
				if err != nil {
					screen.TermMessage("Error parsing syntax file " + f.Name() + ": " + err.Error())
					continue
				}
				b.SyntaxDef = syndef
				break
			}
		}
	}

	if b.SyntaxDef != nil && highlight.HasIncludes(b.SyntaxDef) {
		includes := highlight.GetIncludes(b.SyntaxDef)

		include_exists := func(name string) bool {
			for _, i := range includes {
				if i == name { return true }
			}
			return false
		}

		var files []*highlight.File
		for _, f := range config.ListRuntimeFiles(config.RTSyntax) {
			data, err := f.Data()
			if err != nil {
				screen.TermMessage("Error parsing syntax file " + f.Name() + ": " + err.Error())
				continue
			}

			header, err := highlight.MakeHeaderYaml(data)
			if err != nil {
				screen.TermMessage("Error parsing syntax file " + f.Name() + ": " + err.Error())
				continue
			}

			for _, i := range includes {
				if header.FileType == i {
					file, err := highlight.ParseFile(data)
					if err != nil {
						screen.TermMessage("Error parsing syntax file " + f.Name() + ": " + err.Error())
						continue
					}

					def, err := highlight.ParseDef(file, header)
					subincludes := highlight.GetIncludes(def)
					for _, i := range subincludes {
						if !include_exists(i) {
							includes = append(includes, i)
						}
					}

					files = append(files, file)
					break
				}
			}

			if len(files) >= len(includes) {
				break
			}
		}

		highlight.ResolveIncludes(b.SyntaxDef, files)
	}

	if b.Highlighter == nil || syntaxFile != "" {
		if b.SyntaxDef != nil {
			b.Settings["filetype"] = b.SyntaxDef.FileType
		}
	} else {
		b.SyntaxDef = &highlight.EmptyDef
	}

	if b.SyntaxDef != nil {
		b.Highlighter = highlight.NewHighlighter(b.SyntaxDef)
		if b.Settings["syntax"].(bool) {
			go func() {
				b.Highlighter.HighlightStates(b)
				b.Highlighter.HighlightMatches(b, 0, b.End().Y)
				screen.Redraw()
			}()
		}
	}
}

// ClearMatches clears all of the syntax highlighting for the buffer
func (b *Buffer) ClearMatches() {
	for i := 0 ; i < b.Len() ; i++ {
		b.SetMatch(i, nil)
		b.SetState(i, nil)
	}
}

// IndentString returns this buffer's indent method (a tabstop or n spaces
// depending on the settings)
func (b *Buffer) IndentString(tabsize int) string {
	if b.Settings["tabstospaces"].(bool) {
		return util.Spaces(tabsize)
	}
	return "\t"
}

// SetCursors resets this buffer's cursors to a new list
func (b *Buffer) SetCursors(c []*Cursor) {
	b.cursors = c
	b.EventHandler.cursors = b.cursors
	b.EventHandler.active = b.curCursor
}

// AddCursor adds a new cursor to the list
func (b *Buffer) AddCursor(c *Cursor) {
	b.cursors = append(b.cursors, c)
	b.EventHandler.cursors = b.cursors
	b.EventHandler.active = b.curCursor
	b.UpdateCursors()
}

// SetCurCursor sets the current cursor
func (b *Buffer) SetCurCursor(n int) {
	b.curCursor = n
}

// GetActiveCursor returns the main cursor in this buffer
func (b *Buffer) GetActiveCursor() *Cursor {
	return b.cursors[b.curCursor]
}

// GetCursor returns the nth cursor
func (b *Buffer) GetCursor(n int) *Cursor {
	return b.cursors[n]
}

// GetCursors returns the list of cursors in this buffer
func (b *Buffer) GetCursors() []*Cursor {
	return b.cursors
}

// NumCursors returns the number of cursors
func (b *Buffer) NumCursors() int {
	return len(b.cursors)
}

// MergeCursors merges any cursors that are at the same position
// into one cursor
func (b *Buffer) MergeCursors() {
	var cursors []*Cursor
	for i := 0; i < len(b.cursors); i++ {
		c1 := b.cursors[i]
		if c1 != nil {
			for j := 0; j < len(b.cursors); j++ {
				c2 := b.cursors[j]
				if c2 != nil && i != j && c1.Loc == c2.Loc {
					b.cursors[j] = nil
				}
			}
			cursors = append(cursors, c1)
		}
	}

	b.cursors = cursors

	for i := range b.cursors {
		b.cursors[i].Num = i
	}

	if b.curCursor >= len(b.cursors) {
		b.curCursor = len(b.cursors) - 1
	}
	b.EventHandler.cursors = b.cursors
	b.EventHandler.active = b.curCursor
}

// UpdateCursors updates all the cursors indicies
func (b *Buffer) UpdateCursors() {
	b.EventHandler.cursors = b.cursors
	b.EventHandler.active = b.curCursor
	for i, c := range b.cursors {
		c.Num = i
	}
}

func (b *Buffer) RemoveCursor(i int) {
	copy(b.cursors[i:], b.cursors[i+1:])
	b.cursors[len(b.cursors)-1] = nil
	b.cursors = b.cursors[:len(b.cursors)-1]
	b.curCursor = util.Clamp(b.curCursor, 0, len(b.cursors)-1)
	b.UpdateCursors()
}

// ClearCursors removes all extra cursors
func (b *Buffer) ClearCursors() {
	for i := 1; i < len(b.cursors); i++ {
		b.cursors[i] = nil
	}
	b.cursors = b.cursors[:1]
	b.UpdateCursors()
	b.curCursor = 0
	b.GetActiveCursor().ResetSelection()
}

// MoveLinesUp moves the range of lines up one row
func (b *Buffer) MoveLinesUp(start int, end int) {
	if start < 1 || start >= end || end > b.Len() {
		return
	}
	l := string(b.LineBytes(start - 1))
	if end == b.Len() {
		b.insert(
			Loc{
				util.CharacterCount(b.LineArray.Line(end-1)),
				end - 1,
			},
			[]byte{'\n'},
		)
	}
	b.Insert(
		Loc{0, end},
		l+"\n",
	)
	b.Remove(
		Loc{0, start - 1},
		Loc{0, start},
	)
}

// MoveLinesDown moves the range of lines down one row
func (b *Buffer) MoveLinesDown(start int, end int) {
	if start < 0 || start >= end || end >= b.Len() {
		return
	}
	l := string(b.LineBytes(end))
	b.Insert(
		Loc{0, start},
		l+"\n",
	)
	end++
	b.Remove(
		Loc{0, end},
		Loc{0, end + 1},
	)
}

var BracePairs = [][2]rune{
	{'(', ')'},
	{'{', '}'},
	{'[', ']'},
}

// FindMatchingBrace returns the location in the buffer of the matching bracket
// It is given a brace type containing the open and closing character, (for example
// '{' and '}') as well as the location to match from
// TODO: maybe can be more efficient with utf8 package
// returns the location of the matching brace
// if the boolean returned is true then the original matching brace is one character left
// of the starting location
func (b *Buffer) FindMatchingBrace(braceType [2]rune, start Loc) (Loc, bool, bool) {
	curLine := []rune(string(b.LineBytes(start.Y)))
	startChar := ' '
	if start.X >= 0 && start.X < len(curLine) {
		startChar = curLine[start.X]
	}
	leftChar := ' '
	if start.X-1 >= 0 && start.X-1 < len(curLine) {
		leftChar = curLine[start.X-1]
	}
	var i int
	if startChar == braceType[0] || leftChar == braceType[0] {
		for y := start.Y; y < b.LinesNum(); y++ {
			l := []rune(string(b.LineBytes(y)))
			xInit := 0
			if y == start.Y {
				if startChar == braceType[0] {
					xInit = start.X
				} else {
					xInit = start.X - 1
				}
			}
			for x := xInit; x < len(l); x++ {
				r := l[x]
				if r == braceType[0] {
					i++
				} else if r == braceType[1] {
					i--
					if i == 0 {
						if startChar == braceType[0] {
							return Loc{x, y}, false, true
						}
						return Loc{x, y}, true, true
					}
				}
			}
		}
	} else if startChar == braceType[1] || leftChar == braceType[1] {
		for y := start.Y; y >= 0; y-- {
			l := []rune(string(b.LineArray.Line(y)))
			xInit := len(l) - 1
			if y == start.Y {
				if leftChar == braceType[1] {
					xInit = start.X - 1
				} else {
					xInit = start.X
				}
			}
			for x := xInit; x >= 0; x-- {
				r := l[x]
				if r == braceType[0] {
					i--
					if i == 0 {
						if leftChar == braceType[1] {
							return Loc{x, y}, true, true
						}
						return Loc{x, y}, false, true
					}
				} else if r == braceType[1] {
					i++
				}
			}
		}
	}
	return start, true, false
}

// Retab changes all tabs to spaces or vice versa
func (b *Buffer) Retab() {
	toSpaces := b.Settings["tabstospaces"].(bool)
	tabsize := util.IntOpt(b.Settings["tabsize"])
	dirty := false

	for i := 0; i < b.LinesNum(); i++ {
		l := b.LineBytes(i)

		ws := util.GetLeadingWhitespace(l)
		if len(ws) != 0 {
			if toSpaces {
				ws = bytes.ReplaceAll(ws, []byte{'\t'}, bytes.Repeat([]byte{' '}, tabsize))
			} else {
				ws = bytes.ReplaceAll(ws, bytes.Repeat([]byte{' '}, tabsize), []byte{'\t'})
			}
		}

		l = bytes.TrimLeft(l, " \t")
		b.LineArray.SetLineData(i, append(ws, l...))
		b.MarkModified(i, i)
		dirty = true
	}

	b.isModified = dirty
}

// ParseCursorLocation turns a cursor location like 10:5 (LINE:COL)
// into a loc
func ParseCursorLocation(cursorPositions []string) (Loc, error) {
	startpos := Loc{0, 0}
	var err error

	// if no positions are available exit early
	if cursorPositions == nil {
		return startpos, errors.New("No cursor positions were provided.")
	}

	startpos.Y, err = strconv.Atoi(cursorPositions[0])
	startpos.Y--
	if err == nil {
		if len(cursorPositions) > 1 {
			startpos.X, err = strconv.Atoi(cursorPositions[1])
			if startpos.X > 0 {
				startpos.X--
			}
		}
	}

	return startpos, err
}

// Line returns the string representation of the given line number
func (b *Buffer) Line(i int) string {
	return string(b.LineBytes(i))
}

func (b *Buffer) Write(bytes []byte) (n int, err error) {
	b.EventHandler.InsertBytes(b.End(), bytes)
	return len(bytes), nil
}

func (b *Buffer) updateDiffSync() {
	b.diffLock.Lock()
	defer b.diffLock.Unlock()

	b.diff = make(map[int]DiffStatus)

	if b.diffBase == nil {
		return
	}

	differ := dmp.New()
	baseRunes, bufferRunes, _ := differ.DiffLinesToRunes(string(b.diffBase), string(b.Bytes()))
	diffs := differ.DiffMainRunes(baseRunes, bufferRunes, false)
	lineN := 0

	for _, diff := range diffs {
		lineCount := len([]rune(diff.Text))

		switch diff.Type {
		case dmp.DiffEqual:
			lineN += lineCount
		case dmp.DiffInsert:
			var status DiffStatus
			if b.diff[lineN] == DSDeletedAbove {
				status = DSModified
			} else {
				status = DSAdded
			}
			for i := 0; i < lineCount; i++ {
				b.diff[lineN] = status
				lineN++
			}
		case dmp.DiffDelete:
			b.diff[lineN] = DSDeletedAbove
		}
	}
}

// UpdateDiff computes the diff between the diff base and the buffer content.
// The update may be performed synchronously or asynchronously.
// UpdateDiff calls the supplied callback when the update is complete.
// The argument passed to the callback is set to true if and only if
// the update was performed synchronously.
// If an asynchronous update is already pending when UpdateDiff is called,
// UpdateDiff does not schedule another update, in which case the callback
// is not called.
func (b *Buffer) UpdateDiff(callback func(bool)) {
	if b.updateDiffTimer != nil {
		return
	}

	lineCount := b.LinesNum()
	if b.diffBaseLineCount > lineCount {
		lineCount = b.diffBaseLineCount
	}

	if lineCount < 1000 {
		b.updateDiffSync()
		callback(true)
	} else if lineCount < 30000 {
		b.updateDiffTimer = time.AfterFunc(500*time.Millisecond, func() {
			b.updateDiffTimer = nil
			b.updateDiffSync()
			callback(false)
		})
	} else {
		// Don't compute diffs for very large files
		b.diffLock.Lock()
		b.diff = make(map[int]DiffStatus)
		b.diffLock.Unlock()
		callback(true)
	}
}

// SetDiffBase sets the text that is used as the base for diffing the buffer content
func (b *Buffer) SetDiffBase(diffBase []byte) {
	b.diffBase = diffBase
	if diffBase == nil {
		b.diffBaseLineCount = 0
	} else {
		b.diffBaseLineCount = strings.Count(string(diffBase), "\n")
	}
	b.UpdateDiff(func(synchronous bool) {
		screen.Redraw()
	})
}

// DiffStatus returns the diff status for a line in the buffer
func (b *Buffer) DiffStatus(lineN int) DiffStatus {
	b.diffLock.RLock()
	defer b.diffLock.RUnlock()
	// Note that the zero value for DiffStatus is equal to DSUnchanged
	return b.diff[lineN]
}

func (b *Buffer) LSPHover() (string, error) {
	if !b.HasLSP() {
		return "", nil
	}

	cur := b.GetActiveCursor()
	cp := cur.ToPos()

	fn := func (s *lsp.Server) (string, bool) {
		info, err := s.Hover(b.AbsPath, cp)
		if err == nil && info != "" {
			return info, true
		}
		if err != nil {
			WriteLogLn("LSP Hover Error (" + s.GetLanguage().Name + ")", err)
		}
		return "", false
	}

	infostr := strings.Join(util.ChanMapAll(b.Servers, fn), "\n")
	splits := strings.Split(infostr, "\n")

	var filtered_splits []string
	for _, str := range splits {
		if strings.TrimSpace(str) != "" {
			filtered_splits = append(filtered_splits, str)
		}
	}

	return strings.Join(filtered_splits, "\n"), nil
}

func (b *Buffer) LSPDefinition() ([]lspt.Location, error) {
	if !b.HasLSP() {
		return nil, nil
	}

	cur := b.GetActiveCursor()
	cp := cur.ToPos()

	fn := func(s *lsp.Server) ([]lspt.Location, bool) {
		res, err := s.GetDefinition(b.AbsPath, cp)
		if err == nil { return res, true }
		return nil, false
	}
	res := util.Fold(util.ChanMapAll(b.Servers, fn)...)

	return res, nil
}

func (b *Buffer) LSPDeclaration() ([]lspt.Location, error) {
	if !b.HasLSP() {
		return nil, nil
	}

	cur := b.GetActiveCursor()
	cp := cur.ToPos()

	fn := func(s *lsp.Server) ([]lspt.Location, bool) {
			res, err := s.GetDeclaration(b.AbsPath, cp)
			if err == nil { return res, true }
			return nil, false
	}

	res := util.Fold(util.ChanMapAll(b.Servers, fn)...)

	return res, nil
}

func (b *Buffer) LSPTypeDefinition() ([]lspt.Location, error) {
	if !b.HasLSP() {
		return nil, nil
	}

	cur := b.GetActiveCursor()
	cp := cur.ToPos()

	fn := func(s *lsp.Server) ([]lspt.Location, bool) {
		res, err := s.GetTypeDefinition(b.AbsPath, cp)
		if err == nil { return res, true }
		return nil, false
	}

	res := util.Fold(util.ChanMapAll(b.Servers, fn)...)
	return res, nil
}

func (b *Buffer) LSPReferences() ([]lspt.Location, error) {
	if !b.HasLSP() {
		return nil, nil
	}

	cur := b.GetActiveCursor()
	cp := cur.ToPos()

	fn := func(s *lsp.Server) ([]lspt.Location, bool) {
		res, err := s.FindReferences(b.AbsPath, cp)
		if err == nil { return res, true }
		return nil, false
	}

	res := util.Fold(util.ChanMapAll(b.Servers, fn)...)
	return res, nil
}

// SearchMatch returns true if the given location is within a match of the last search.
// It is used for search highlighting
func (b *Buffer) SearchMatch(pos Loc) bool {
	return b.LineArray.SearchMatch(b, pos)
}

func (b *Buffer) GetDiagnostics() []lsp.Diagnostic  {
	fn := func (s *lsp.Server) ([]lsp.Diagnostic, bool) {
		return s.GetDiagnostics(b.AbsPath), true
	}

	return util.Fold(util.ChanMapAll(b.Servers, fn)...)
}

func (b *Buffer) GetLineArray() *LineArray {
	return b.LineArray
}


// WriteLog writes a string to the log buffer
func WriteLog(s string) {
	log.Print(s)
	LogBuf.EventHandler.Insert(LogBuf.End(), s)
}

func WriteLogLn(args ...any) string {
	str := fmt.Sprintln(args...)
	// WriteLog(str)
	return str
}

// GetLogBuf returns the log buffer
func GetLogBuf() *Buffer {
	return LogBuf
}

func FindBufferByID(id int) *Buffer {
	for _, buf := range OpenBuffers {
		if buf.ID == id { return buf }
	}
	return nil
}

func FindBufferByAbsPath(path string) *Buffer {
	for _, buf := range OpenBuffers {
		if buf.AbsPath == path { return buf }
	}
	return nil
}<|MERGE_RESOLUTION|>--- conflicted
+++ resolved
@@ -745,20 +745,6 @@
 				UseDefault: true,
 			}
 			rpcerr, ok := err.(*lsp.RPCError)
-<<<<<<< HEAD
-			if !ok {
-				WriteLogLn(
-					s.GetLanguage().Name,
-					"ERROR - GetRenameSymbol:",
-					err.Error(),
-				)
-			} else if rpcerr.LSPError.Code != lsp.MethodNotFound {
-				WriteLogLn(
-					s.GetLanguage().Name,
-					"RPC ERROR - GetRenameSymbol:",
-					rpcerr.LSPError.Code.String(),
-					rpcerr.LSPError.Message)
-=======
 			if ok {
 				if rpcerr.LSPError.Code != lsp.MethodNotFound {
 					WriteLogLn(
@@ -766,7 +752,6 @@
 						rpcerr.LSPError.Code.String(),
 						rpcerr.LSPError.Message)
 				}
->>>>>>> a0bcc8f9
 			}
 		}
 
