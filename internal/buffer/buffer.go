--- conflicted
+++ resolved
@@ -496,13 +496,10 @@
 		fmt.Fprint(util.Stdout, string(b.Bytes()))
 	}
 
-<<<<<<< HEAD
 	atomic.StoreInt32(&(b.fini), int32(1))
-=======
 	if b.HasLSP() {
 		b.Server.DidClose(b.AbsPath)
 	}
->>>>>>> afd50e40
 }
 
 // GetName returns the name that should be displayed in the statusline
